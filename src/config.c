--- conflicted
+++ resolved
@@ -48,14 +48,11 @@
 	IFACE_ATTR_RA_MININTERVAL,
 	IFACE_ATTR_RA_MAXINTERVAL,
 	IFACE_ATTR_RA_LIFETIME,
-<<<<<<< HEAD
+	IFACE_ATTR_RA_USELEASETIME,
 	IFACE_ATTR_RA_HOPLIMIT,
 	IFACE_ATTR_RA_REACHABLE,
 	IFACE_ATTR_RA_RETRANSMIT,
 	IFACE_ATTR_RA_MAX_MTU,
-=======
-	IFACE_ATTR_RA_USELEASETIME,
->>>>>>> 1b630f8b
 	IFACE_ATTR_PD_MANAGER,
 	IFACE_ATTR_PD_CER,
 	IFACE_ATTR_NDPROXY_ROUTING,
@@ -93,14 +90,11 @@
 	[IFACE_ATTR_RA_MININTERVAL] = { .name = "ra_mininterval", .type = BLOBMSG_TYPE_INT32 },
 	[IFACE_ATTR_RA_MAXINTERVAL] = { .name = "ra_maxinterval", .type = BLOBMSG_TYPE_INT32 },
 	[IFACE_ATTR_RA_LIFETIME] = { .name = "ra_lifetime", .type = BLOBMSG_TYPE_INT32 },
-<<<<<<< HEAD
+	[IFACE_ATTR_RA_USELEASETIME] = { .name = "ra_useleasetime", .type = BLOBMSG_TYPE_BOOL },
 	[IFACE_ATTR_RA_HOPLIMIT] = { .name = "ra_hoplimit", .type = BLOBMSG_TYPE_INT32 },
 	[IFACE_ATTR_RA_REACHABLE] = { .name = "ra_reachable", .type = BLOBMSG_TYPE_INT32 },
 	[IFACE_ATTR_RA_RETRANSMIT] = { .name = "ra_retransmit", .type = BLOBMSG_TYPE_INT32 },
 	[IFACE_ATTR_RA_MAX_MTU] = { .name = "ra_max_mtu", .type = BLOBMSG_TYPE_INT32 },
-=======
-	[IFACE_ATTR_RA_USELEASETIME] = { .name = "ra_useleasetime", .type = BLOBMSG_TYPE_BOOL },
->>>>>>> 1b630f8b
 	[IFACE_ATTR_NDPROXY_ROUTING] = { .name = "ndproxy_routing", .type = BLOBMSG_TYPE_BOOL },
 	[IFACE_ATTR_NDPROXY_SLAVE] = { .name = "ndproxy_slave", .type = BLOBMSG_TYPE_BOOL },
 };
@@ -624,32 +618,11 @@
 	if ((c = tb[IFACE_ATTR_RA_ADVROUTER]))
 		iface->ra_advrouter = blobmsg_get_bool(c);
 
-<<<<<<< HEAD
-	if ((c = tb[IFACE_ATTR_RA_MININTERVAL])) {
-		iface->ra_mininterval = blobmsg_get_u32(c);
-		if (iface->ra_mininterval && iface->ra_mininterval < 3)
-			goto err;
-	}
-
-	if ((c = tb[IFACE_ATTR_RA_MAXINTERVAL])) {
-		    iface->ra_maxinterval = blobmsg_get_u32(c);
-		    if (iface->ra_maxinterval &&
-			(iface->ra_maxinterval < 4 || iface->ra_maxinterval > MaxRtrAdvInterval))
-			    goto err;
-	}
-
-	if ((c = tb[IFACE_ATTR_RA_LIFETIME])) {
-		iface->ra_lifetime = blobmsg_get_u32(c);
-		if (iface->ra_maxinterval && iface->ra_lifetime && (3 * iface->ra_maxinterval > iface->ra_lifetime))
-			goto err;
-	}
-=======
 	if ((c = tb[IFACE_ATTR_RA_MININTERVAL]))
 		iface->ra_mininterval =  blobmsg_get_u32(c);
 
 	if ((c = tb[IFACE_ATTR_RA_MAXINTERVAL]))
 		iface->ra_maxinterval = blobmsg_get_u32(c);
->>>>>>> 1b630f8b
 
 	if ((c = tb[IFACE_ATTR_RA_LIFETIME]))
 		iface->ra_lifetime = blobmsg_get_u32(c);
