#include <fcntl.h>
#include <resolv.h>
#include <signal.h>
#include <arpa/inet.h>
#include <unistd.h>

#include <uci.h>
#include <uci_blob.h>

#include "odhcpd.h"

#define MaxRtrAdvInterval 600
#define MinRtrAdvInterval (MaxRtrAdvInterval / 3)
#define MaxPreferredTime  (3 * MaxRtrAdvInterval)

static struct blob_buf b;
static int reload_pipe[2];
struct list_head leases = LIST_HEAD_INIT(leases);
struct list_head interfaces = LIST_HEAD_INIT(interfaces);
struct config config = {false, NULL, NULL};

enum {
	IFACE_ATTR_INTERFACE,
	IFACE_ATTR_IFNAME,
	IFACE_ATTR_NETWORKID,
	IFACE_ATTR_DYNAMICDHCP,
	IFACE_ATTR_IGNORE,
	IFACE_ATTR_LEASETIME,
	IFACE_ATTR_LIMIT,
	IFACE_ATTR_START,
	IFACE_ATTR_MASTER,
	IFACE_ATTR_UPSTREAM,
	IFACE_ATTR_RA,
	IFACE_ATTR_DHCPV4,
	IFACE_ATTR_DHCPV6,
	IFACE_ATTR_NDP,
	IFACE_ATTR_DNS,
	IFACE_ATTR_DOMAIN,
<<<<<<< HEAD
	IFACE_ATTR_DHCPV6_RAW,
	IFACE_ATTR_RA_MIN_INTERVAL,
	IFACE_ATTR_RA_MAX_INTERVAL,
	IFACE_ATTR_RA_LIFETIME,
=======
	IFACE_ATTR_FILTER_CLASS,
	IFACE_ATTR_DHCPV6_RAW,
>>>>>>> 6c93cef9
	IFACE_ATTR_RA_DEFAULT,
	IFACE_ATTR_RA_MANAGEMENT,
	IFACE_ATTR_RA_HOPLIMIT,
	IFACE_ATTR_RA_REACHABLE,
	IFACE_ATTR_RA_RETRANSMIT,
	IFACE_ATTR_RA_MAX_MTU,
	IFACE_ATTR_RA_OFFLINK,
	IFACE_ATTR_RA_PREFERENCE,
	IFACE_ATTR_PD_MANAGER,
	IFACE_ATTR_PD_CER,
	IFACE_ATTR_NDPROXY_ROUTING,
	IFACE_ATTR_NDPROXY_SLAVE,
	IFACE_ATTR_NDPROXY_STATIC,
	IFACE_ATTR_MAX
};

static const struct blobmsg_policy iface_attrs[IFACE_ATTR_MAX] = {
	[IFACE_ATTR_INTERFACE] = { .name = "interface", .type = BLOBMSG_TYPE_STRING },
	[IFACE_ATTR_IFNAME] = { .name = "ifname", .type = BLOBMSG_TYPE_STRING },
	[IFACE_ATTR_NETWORKID] = { .name = "networkid", .type = BLOBMSG_TYPE_STRING },
	[IFACE_ATTR_DYNAMICDHCP] = { .name = "dynamicdhcp", .type = BLOBMSG_TYPE_BOOL },
	[IFACE_ATTR_IGNORE] = { .name = "ignore", .type = BLOBMSG_TYPE_BOOL },
	[IFACE_ATTR_LEASETIME] = { .name = "leasetime", .type = BLOBMSG_TYPE_STRING },
	[IFACE_ATTR_START] = { .name = "start", .type = BLOBMSG_TYPE_INT32 },
	[IFACE_ATTR_LIMIT] = { .name = "limit", .type = BLOBMSG_TYPE_INT32 },
	[IFACE_ATTR_MASTER] = { .name = "master", .type = BLOBMSG_TYPE_BOOL },
	[IFACE_ATTR_UPSTREAM] = { .name = "upstream", .type = BLOBMSG_TYPE_ARRAY },
	[IFACE_ATTR_RA] = { .name = "ra", .type = BLOBMSG_TYPE_STRING },
	[IFACE_ATTR_DHCPV4] = { .name = "dhcpv4", .type = BLOBMSG_TYPE_STRING },
	[IFACE_ATTR_DHCPV6] = { .name = "dhcpv6", .type = BLOBMSG_TYPE_STRING },
	[IFACE_ATTR_NDP] = { .name = "ndp", .type = BLOBMSG_TYPE_STRING },
	[IFACE_ATTR_DNS] = { .name = "dns", .type = BLOBMSG_TYPE_ARRAY },
	[IFACE_ATTR_DOMAIN] = { .name = "domain", .type = BLOBMSG_TYPE_ARRAY },
<<<<<<< HEAD
	[IFACE_ATTR_DHCPV6_RAW] = { .name = "dhcpv6_raw", .type = BLOBMSG_TYPE_STRING },
	[IFACE_ATTR_RA_MIN_INTERVAL] = { .name = "ra_min_interval", .type = BLOBMSG_TYPE_INT32 },
	[IFACE_ATTR_RA_MAX_INTERVAL] = { .name = "ra_max_interval", .type = BLOBMSG_TYPE_INT32 },
	[IFACE_ATTR_RA_LIFETIME] = { .name = "ra_lifetime", .type = BLOBMSG_TYPE_INT32 },
=======
	[IFACE_ATTR_FILTER_CLASS] = { .name = "filter_class", .type = BLOBMSG_TYPE_STRING },
	[IFACE_ATTR_DHCPV6_RAW] = { .name = "dhcpv6_raw", .type = BLOBMSG_TYPE_STRING },
>>>>>>> 6c93cef9
	[IFACE_ATTR_PD_MANAGER] = { .name = "pd_manager", .type = BLOBMSG_TYPE_STRING },
	[IFACE_ATTR_PD_CER] = { .name = "pd_cer", .type = BLOBMSG_TYPE_STRING },
	[IFACE_ATTR_RA_DEFAULT] = { .name = "ra_default", .type = BLOBMSG_TYPE_INT32 },
	[IFACE_ATTR_RA_MANAGEMENT] = { .name = "ra_management", .type = BLOBMSG_TYPE_INT32 },
	[IFACE_ATTR_RA_HOPLIMIT] = { .name = "ra_hoplimit", .type = BLOBMSG_TYPE_INT32 },
	[IFACE_ATTR_RA_REACHABLE] = { .name = "ra_reachable", .type = BLOBMSG_TYPE_INT32 },
	[IFACE_ATTR_RA_RETRANSMIT] = { .name = "ra_retransmit", .type = BLOBMSG_TYPE_INT32 },
	[IFACE_ATTR_RA_MAX_MTU] = { .name = "ra_max_mtu", .type = BLOBMSG_TYPE_INT32 },
	[IFACE_ATTR_RA_OFFLINK] = { .name = "ra_offlink", .type = BLOBMSG_TYPE_BOOL },
	[IFACE_ATTR_RA_PREFERENCE] = { .name = "ra_preference", .type = BLOBMSG_TYPE_STRING },
	[IFACE_ATTR_NDPROXY_ROUTING] = { .name = "ndproxy_routing", .type = BLOBMSG_TYPE_BOOL },
	[IFACE_ATTR_NDPROXY_SLAVE] = { .name = "ndproxy_slave", .type = BLOBMSG_TYPE_BOOL },
	[IFACE_ATTR_NDPROXY_STATIC] = { .name = "ndproxy_static", .type = BLOBMSG_TYPE_ARRAY },
};

static const struct uci_blob_param_info iface_attr_info[IFACE_ATTR_MAX] = {
	[IFACE_ATTR_UPSTREAM] = { .type = BLOBMSG_TYPE_STRING },
	[IFACE_ATTR_DNS] = { .type = BLOBMSG_TYPE_STRING },
	[IFACE_ATTR_DOMAIN] = { .type = BLOBMSG_TYPE_STRING },
	[IFACE_ATTR_NDPROXY_STATIC] = { .type = BLOBMSG_TYPE_STRING },
};

const struct uci_blob_param_list interface_attr_list = {
	.n_params = IFACE_ATTR_MAX,
	.params = iface_attrs,
	.info = iface_attr_info,
};


enum {
	LEASE_ATTR_IP,
	LEASE_ATTR_MAC,
	LEASE_ATTR_DUID,
	LEASE_ATTR_HOSTID,
	LEASE_ATTR_NAME,
	LEASE_ATTR_MAX
};


static const struct blobmsg_policy lease_attrs[LEASE_ATTR_MAX] = {
	[LEASE_ATTR_IP] = { .name = "ip", .type = BLOBMSG_TYPE_STRING },
	[LEASE_ATTR_MAC] = { .name = "mac", .type = BLOBMSG_TYPE_STRING },
	[LEASE_ATTR_DUID] = { .name = "duid", .type = BLOBMSG_TYPE_STRING },
	[LEASE_ATTR_HOSTID] = { .name = "hostid", .type = BLOBMSG_TYPE_STRING },
	[LEASE_ATTR_NAME] = { .name = "name", .type = BLOBMSG_TYPE_STRING },
};


const struct uci_blob_param_list lease_attr_list = {
	.n_params = LEASE_ATTR_MAX,
	.params = lease_attrs,
};


enum {
	ODHCPD_ATTR_MAINDHCP,
	ODHCPD_ATTR_LEASEFILE,
	ODHCPD_ATTR_LEASETRIGGER,
	ODHCPD_ATTR_MAX
};


static const struct blobmsg_policy odhcpd_attrs[LEASE_ATTR_MAX] = {
	[ODHCPD_ATTR_MAINDHCP] = { .name = "maindhcp", .type = BLOBMSG_TYPE_BOOL },
	[ODHCPD_ATTR_LEASEFILE] = { .name = "leasefile", .type = BLOBMSG_TYPE_STRING },
	[ODHCPD_ATTR_LEASETRIGGER] = { .name = "leasetrigger", .type = BLOBMSG_TYPE_STRING },
};


const struct uci_blob_param_list odhcpd_attr_list = {
	.n_params = ODHCPD_ATTR_MAX,
	.params = odhcpd_attrs,
};


static struct interface* get_interface(const char *name)
{
	struct interface *c;
	list_for_each_entry(c, &interfaces, head)
		if (!strcmp(c->name, name))
			return c;
	return NULL;
}


static void clean_interface(struct interface *iface)
{
	free(iface->dns);
	free(iface->search);
	free(iface->upstream);
	free(iface->static_ndp);
	free(iface->dhcpv4_dns);
	free(iface->dhcpv6_raw);
<<<<<<< HEAD
=======
	free(iface->filter_class);
>>>>>>> 6c93cef9
	memset(&iface->ra, 0, sizeof(*iface) - offsetof(struct interface, ra));
}


static void close_interface(struct interface *iface)
{
	if (iface->head.next)
		list_del(&iface->head);

	setup_router_interface(iface, false);
	setup_dhcpv6_interface(iface, false);
	setup_ndp_interface(iface, false);
	setup_dhcpv4_interface(iface, false);

	clean_interface(iface);
	free(iface);
}


static int parse_mode(const char *mode)
{
	if (!strcmp(mode, "disabled")) {
		return RELAYD_DISABLED;
	} else if (!strcmp(mode, "server")) {
		return RELAYD_SERVER;
	} else if (!strcmp(mode, "relay")) {
		return RELAYD_RELAY;
	} else if (!strcmp(mode, "hybrid")) {
		return RELAYD_HYBRID;
	} else {
		return -1;
	}
}


static void set_config(struct uci_section *s)
{
	struct blob_attr *tb[ODHCPD_ATTR_MAX], *c;

	blob_buf_init(&b, 0);
	uci_to_blob(&b, s, &odhcpd_attr_list);
	blobmsg_parse(odhcpd_attrs, ODHCPD_ATTR_MAX, tb, blob_data(b.head), blob_len(b.head));

	if ((c = tb[ODHCPD_ATTR_MAINDHCP]))
		config.legacy = blobmsg_get_bool(c);

	if ((c = tb[ODHCPD_ATTR_LEASEFILE])) {
		free(config.dhcp_statefile);
		config.dhcp_statefile = strdup(blobmsg_get_string(c));
	}

	if ((c = tb[ODHCPD_ATTR_LEASETRIGGER])) {
		free(config.dhcp_cb);
		config.dhcp_cb = strdup(blobmsg_get_string(c));
	}
}


static int set_lease(struct uci_section *s)
{
	struct blob_attr *tb[LEASE_ATTR_MAX], *c;

	blob_buf_init(&b, 0);
	uci_to_blob(&b, s, &lease_attr_list);
	blobmsg_parse(lease_attrs, LEASE_ATTR_MAX, tb, blob_data(b.head), blob_len(b.head));

	size_t hostlen = 1;
	if ((c = tb[LEASE_ATTR_NAME]))
		hostlen = blobmsg_data_len(c);

	struct lease *lease = calloc(1, sizeof(*lease) + hostlen);
	if (!lease)
		goto err;

	if (hostlen > 1)
		memcpy(lease->hostname, blobmsg_get_string(c), hostlen);

	if ((c = tb[LEASE_ATTR_IP]))
		if (inet_pton(AF_INET, blobmsg_get_string(c), &lease->ipaddr) < 0)
			goto err;

	if ((c = tb[LEASE_ATTR_MAC]))
		if (!ether_aton_r(blobmsg_get_string(c), &lease->mac))
			goto err;

	if ((c = tb[LEASE_ATTR_DUID])) {
		size_t duidlen = (blobmsg_data_len(c) - 1) / 2;
		lease->duid = malloc(duidlen);
		if (!lease->duid)
			goto err;

		ssize_t len = odhcpd_unhexlify(lease->duid,
				duidlen, blobmsg_get_string(c));

		if (len < 0)
			goto err;

		lease->duid_len = len;
	}

	if ((c = tb[LEASE_ATTR_HOSTID]))
		if (odhcpd_unhexlify((uint8_t*)&lease->hostid, sizeof(lease->hostid),
				blobmsg_get_string(c)) < 0)
			goto err;

	list_add(&lease->head, &leases);
	return 0;

err:
	if (lease) {
		free(lease->duid);
		free(lease);
	}
	return -1;
}


int config_parse_interface(void *data, size_t len, const char *name, bool overwrite)
{
	struct blob_attr *tb[IFACE_ATTR_MAX], *c;
	blobmsg_parse(iface_attrs, IFACE_ATTR_MAX, tb, data, len);

	if (tb[IFACE_ATTR_INTERFACE])
		name = blobmsg_get_string(tb[IFACE_ATTR_INTERFACE]);

	if (!name)
		return -1;

	struct interface *iface = get_interface(name);
	if (!iface) {
		iface = calloc(1, sizeof(*iface));
		if (!iface)
			return -1;

		strncpy(iface->name, name, sizeof(iface->name) - 1);

		list_add(&iface->head, &interfaces);
		overwrite = true;
	}

	const char *ifname = NULL;
#ifdef WITH_UBUS
	if (overwrite || !iface->ifname[0])
		ifname = ubus_get_ifname(name);
#endif

	if (overwrite) {
		if ((c = tb[IFACE_ATTR_IFNAME]))
			ifname = blobmsg_get_string(c);
		else if ((c = tb[IFACE_ATTR_NETWORKID]))
			ifname = blobmsg_get_string(c);
	}

	if (!iface->ifname[0] && !ifname)
		return -1;

	if (ifname)
		strncpy(iface->ifname, ifname, sizeof(iface->ifname) - 1);

	if ((iface->ifindex = if_nametoindex(iface->ifname)) <= 0)
		return -1;

	iface->inuse = true;

	if ((c = tb[IFACE_ATTR_DYNAMICDHCP]))
		iface->no_dynamic_dhcp = !blobmsg_get_bool(c);

	if (overwrite && (c = tb[IFACE_ATTR_IGNORE]))
		iface->ignore = blobmsg_get_bool(c);

	if ((c = tb[IFACE_ATTR_LEASETIME])) {
		char *val = blobmsg_get_string(c), *endptr;
		double time = strtod(val, &endptr);
		if (time && endptr[0]) {
			if (endptr[0] == 's')
				time *= 1;
			else if (endptr[0] == 'm')
				time *= 60;
			else if (endptr[0] == 'h')
				time *= 3600;
			else if (endptr[0] == 'd')
				time *= 24 * 3600;
			else if (endptr[0] == 'w')
				time *= 7 * 24 * 3600;
			else
				goto err;
		}

		if (time >= 60)
			iface->dhcpv4_leasetime = time;
	}

	if ((c = tb[IFACE_ATTR_START])) {
		iface->dhcpv4_start.s_addr = htonl(blobmsg_get_u32(c));

		if (config.legacy)
			iface->dhcpv4 = RELAYD_SERVER;
	}

	if ((c = tb[IFACE_ATTR_LIMIT]))
		iface->dhcpv4_end.s_addr = htonl(
				ntohl(iface->dhcpv4_start.s_addr) + blobmsg_get_u32(c));

	if ((c = tb[IFACE_ATTR_MASTER]))
		iface->master = blobmsg_get_bool(c);

	if (overwrite && (c = tb[IFACE_ATTR_UPSTREAM])) {
		struct blob_attr *cur;
		unsigned rem;

		blobmsg_for_each_attr(cur, c, rem) {
			if (blobmsg_type(cur) != BLOBMSG_TYPE_STRING || !blobmsg_check_attr(cur, NULL))
				continue;

			iface->upstream = realloc(iface->upstream,
					iface->upstream_len + blobmsg_data_len(cur));
			if (!iface->upstream)
				goto err;

			memcpy(iface->upstream + iface->upstream_len, blobmsg_get_string(cur), blobmsg_data_len(cur));
			iface->upstream_len += blobmsg_data_len(cur);
		}
	}

	int mode;
	if ((c = tb[IFACE_ATTR_RA])) {
		if ((mode = parse_mode(blobmsg_get_string(c))) >= 0)
			iface->ra = mode;
		else
			goto err;
	}

	if ((c = tb[IFACE_ATTR_DHCPV4])) {
		if ((mode = parse_mode(blobmsg_get_string(c))) >= 0)
			iface->dhcpv4 = mode;
		else
			goto err;
	}

	if ((c = tb[IFACE_ATTR_DHCPV6])) {
		if ((mode = parse_mode(blobmsg_get_string(c))) >= 0)
			iface->dhcpv6 = mode;
		else
			goto err;
	}

	if ((c = tb[IFACE_ATTR_NDP])) {
		if ((mode = parse_mode(blobmsg_get_string(c))) >= 0)
			iface->ndp = mode;
		else
			goto err;
	}

	if ((c = tb[IFACE_ATTR_DNS])) {
		struct blob_attr *cur;
		unsigned rem;

		iface->always_rewrite_dns = true;
		blobmsg_for_each_attr(cur, c, rem) {
			if (blobmsg_type(cur) != BLOBMSG_TYPE_STRING || !blobmsg_check_attr(cur, NULL))
				continue;

			struct in_addr addr4;
			struct in6_addr addr6;
			if (inet_pton(AF_INET, blobmsg_get_string(cur), &addr4) == 1) {
				iface->dhcpv4_dns = realloc(iface->dhcpv4_dns,
						(++iface->dhcpv4_dns_cnt) * sizeof(*iface->dhcpv4_dns));
				if (!iface->dhcpv4_dns)
					goto err;

				iface->dhcpv4_dns[iface->dhcpv4_dns_cnt - 1] = addr4;
			} else if (inet_pton(AF_INET6, blobmsg_get_string(cur), &addr6) == 1) {
				iface->dns = realloc(iface->dns,
						(++iface->dns_cnt) * sizeof(*iface->dns));
				if (!iface->dns)
					goto err;

				iface->dns[iface->dns_cnt - 1] = addr6;
			} else {
				goto err;
			}
		}
	}

	if ((c = tb[IFACE_ATTR_DOMAIN])) {
		struct blob_attr *cur;
		unsigned rem;

		blobmsg_for_each_attr(cur, c, rem) {
			if (blobmsg_type(cur) != BLOBMSG_TYPE_STRING || !blobmsg_check_attr(cur, NULL))
				continue;

			uint8_t buf[256];
			int len = dn_comp(blobmsg_get_string(cur), buf, sizeof(buf), NULL, NULL);
			if (len <= 0)
				goto err;

			iface->search = realloc(iface->search, iface->search_len + len);
			if (!iface->search)
				goto err;

			memcpy(&iface->search[iface->search_len], buf, len);
			iface->search_len += len;
		}
	}

<<<<<<< HEAD
=======
	if ((c = tb[IFACE_ATTR_FILTER_CLASS])) {
		iface->filter_class = realloc(iface->filter_class, blobmsg_data_len(c) + 1);
		memcpy(iface->filter_class, blobmsg_get_string(c), blobmsg_data_len(c) + 1);
	}

>>>>>>> 6c93cef9
	if ((c = tb[IFACE_ATTR_DHCPV6_RAW])) {
		iface->dhcpv6_raw_len = blobmsg_data_len(c) / 2;
		iface->dhcpv6_raw = realloc(iface->dhcpv6_raw, iface->dhcpv6_raw_len);
		odhcpd_unhexlify(iface->dhcpv6_raw, iface->dhcpv6_raw_len, blobmsg_get_string(c));
	}

<<<<<<< HEAD
	if (!iface->min_interval)
		iface->min_interval = MinRtrAdvInterval;

	if (!iface->max_interval)
		iface->max_interval = MaxRtrAdvInterval;

	if (!iface->lifetime)
		iface->lifetime = MaxPreferredTime;

	if (tb[IFACE_ATTR_RA_MIN_INTERVAL] || tb[IFACE_ATTR_RA_MAX_INTERVAL] ||
		tb[IFACE_ATTR_RA_LIFETIME]) {
		if ((c = tb[IFACE_ATTR_RA_MIN_INTERVAL]))
			iface->min_interval = blobmsg_get_u32(c);

		if ((c = tb[IFACE_ATTR_RA_MAX_INTERVAL]))
			iface->max_interval = blobmsg_get_u32(c);

		if ((c = tb[IFACE_ATTR_RA_LIFETIME]))
			iface->lifetime = blobmsg_get_u32(c);

		if ((iface->min_interval < 3) ||
			(iface->min_interval > iface->max_interval * 3 / 4) ||
			(iface->max_interval < 4) ||
			(iface->max_interval > 1800) ||
			(3 * iface->max_interval > iface->lifetime))
			goto err;
	}

=======
>>>>>>> 6c93cef9
	if ((c = tb[IFACE_ATTR_RA_DEFAULT]))
		iface->default_router = blobmsg_get_u32(c);

	if ((c = tb[IFACE_ATTR_RA_MANAGEMENT]))
		iface->managed = blobmsg_get_u32(c);
	else if (overwrite)
		iface->managed = 1;

	if ((c = tb[IFACE_ATTR_RA_HOPLIMIT])) {
		iface->curhoplimit = blobmsg_get_u32(c);
		if (iface->curhoplimit > 255)
			goto err;
	}

	if ((c = tb[IFACE_ATTR_RA_REACHABLE])) {
		iface->reachable = blobmsg_get_u32(c);
		if (iface->reachable > 3600000)
			goto err;
	}

	if ((c = tb[IFACE_ATTR_RA_RETRANSMIT]))
		iface->retransmit = blobmsg_get_u32(c);

	if ((c = tb[IFACE_ATTR_RA_MAX_MTU]))
		iface->max_mtu = blobmsg_get_u32(c);

	if ((c = tb[IFACE_ATTR_RA_OFFLINK]))
		iface->ra_not_onlink = blobmsg_get_bool(c);

	if ((c = tb[IFACE_ATTR_RA_PREFERENCE])) {
		const char *prio = blobmsg_get_string(c);

		if (!strcmp(prio, "high"))
			iface->route_preference = 1;
		else if (!strcmp(prio, "low"))
			iface->route_preference = -1;
		else if (!strcmp(prio, "medium") || !strcmp(prio, "default"))
			iface->route_preference = 0;
		else
			goto err;
	}

	if ((c = tb[IFACE_ATTR_PD_MANAGER]))
		strncpy(iface->dhcpv6_pd_manager, blobmsg_get_string(c),
				sizeof(iface->dhcpv6_pd_manager) - 1);

	if ((c = tb[IFACE_ATTR_PD_CER]) &&
			inet_pton(AF_INET6, blobmsg_get_string(c), &iface->dhcpv6_pd_cer) < 1)
		goto err;

	if ((c = tb[IFACE_ATTR_NDPROXY_ROUTING]))
		iface->learn_routes = blobmsg_get_bool(c);
	else if (overwrite)
		iface->learn_routes = true;

	if ((c = tb[IFACE_ATTR_NDPROXY_SLAVE]))
		iface->external = blobmsg_get_bool(c);

	if ((c = tb[IFACE_ATTR_NDPROXY_STATIC])) {
		struct blob_attr *cur;
		unsigned rem;

		blobmsg_for_each_attr(cur, c, rem) {
			if (blobmsg_type(cur) != BLOBMSG_TYPE_STRING || !blobmsg_check_attr(cur, NULL))
				continue;

			int len = blobmsg_data_len(cur);
			iface->static_ndp = realloc(iface->static_ndp, iface->static_ndp_len + len);
			if (!iface->static_ndp)
				goto err;

			if (iface->static_ndp_len)
				iface->static_ndp[iface->static_ndp_len - 1] = ' ';

			memcpy(&iface->static_ndp[iface->static_ndp_len], blobmsg_get_string(cur), len);
			iface->static_ndp_len += len;
		}
	}

	return 0;

err:
	close_interface(iface);
	return -1;
}

static int set_interface(struct uci_section *s)
{
	blob_buf_init(&b, 0);
	uci_to_blob(&b, s, &interface_attr_list);
	return config_parse_interface(blob_data(b.head), blob_len(b.head), s->e.name, true);
}


void odhcpd_reload(void)
{
	struct uci_context *uci = uci_alloc_context();
	while (!list_empty(&leases)) {
		struct lease *l = list_first_entry(&leases, struct lease, head);
		list_del(&l->head);
		free(l->duid);
		free(l);
	}

	struct interface *master = NULL, *i, *n;

	if (!uci)
		return;

	list_for_each_entry(i, &interfaces, head)
		clean_interface(i);

	struct uci_package *dhcp = NULL;
	if (!uci_load(uci, "dhcp", &dhcp)) {
		struct uci_element *e;
		uci_foreach_element(&dhcp->sections, e) {
			struct uci_section *s = uci_to_section(e);
			if (!strcmp(s->type, "host"))
				set_lease(s);
			else if (!strcmp(s->type, "odhcpd"))
				set_config(s);
		}

		uci_foreach_element(&dhcp->sections, e) {
			struct uci_section *s = uci_to_section(e);
			if (!strcmp(s->type, "dhcp"))
				set_interface(s);
		}
	}


#ifdef WITH_UBUS
	ubus_apply_network();
#endif

	bool any_dhcpv6_slave = false, any_ra_slave = false, any_ndp_slave = false;

	// Test for
	list_for_each_entry(i, &interfaces, head) {
		if (i->master)
			continue;

		if (i->dhcpv6 == RELAYD_HYBRID || i->dhcpv6 == RELAYD_RELAY)
			any_dhcpv6_slave = true;

		if (i->ra == RELAYD_HYBRID || i->ra == RELAYD_RELAY)
			any_ra_slave = true;

		if (i->ndp == RELAYD_HYBRID || i->ndp == RELAYD_RELAY)
			any_ndp_slave = true;
	}

	// Evaluate hybrid mode for master
	list_for_each_entry(i, &interfaces, head) {
		if (!i->master)
			continue;

		enum odhcpd_mode hybrid_mode = RELAYD_DISABLED;
#ifdef WITH_UBUS
		if (!ubus_has_prefix(i->name, i->ifname))
			hybrid_mode = RELAYD_RELAY;
#endif

		if (i->dhcpv6 == RELAYD_HYBRID)
			i->dhcpv6 = hybrid_mode;

		if (i->dhcpv6 == RELAYD_RELAY && !any_dhcpv6_slave)
			i->dhcpv6 = RELAYD_DISABLED;

		if (i->ra == RELAYD_HYBRID)
			i->ra = hybrid_mode;

		if (i->ra == RELAYD_RELAY && !any_ra_slave)
			i->ra = RELAYD_DISABLED;

		if (i->ndp == RELAYD_HYBRID)
			i->ndp = hybrid_mode;

		if (i->ndp == RELAYD_RELAY && !any_ndp_slave)
			i->ndp = RELAYD_DISABLED;

		if (i->dhcpv6 == RELAYD_RELAY || i->ra == RELAYD_RELAY || i->ndp == RELAYD_RELAY)
			master = i;
	}


	list_for_each_entry_safe(i, n, &interfaces, head) {
		if (i->inuse) {
			// Resolve hybrid mode
			if (i->dhcpv6 == RELAYD_HYBRID)
				i->dhcpv6 = (master && master->dhcpv6 == RELAYD_RELAY) ?
						RELAYD_RELAY : RELAYD_SERVER;

			if (i->ra == RELAYD_HYBRID)
				i->ra = (master && master->ra == RELAYD_RELAY) ?
						RELAYD_RELAY : RELAYD_SERVER;

			if (i->ndp == RELAYD_HYBRID)
				i->ndp = (master && master->ndp == RELAYD_RELAY) ?
						RELAYD_RELAY : RELAYD_DISABLED;

			setup_router_interface(i, true);
			setup_dhcpv6_interface(i, true);
			setup_ndp_interface(i, true);
			setup_dhcpv4_interface(i, true);
		} else {
			close_interface(i);
		}
	}

	uci_unload(uci, dhcp);
	uci_free_context(uci);
}


static void handle_signal(int signal)
{
	char b[1] = {0};
	if (signal == SIGHUP)
		write(reload_pipe[1], b, sizeof(b));
	else
		uloop_end();
}



static void reload_cb(struct uloop_fd *u, _unused unsigned int events)
{
	char b[512];
	read(u->fd, b, sizeof(b));
	odhcpd_reload();
}

static struct uloop_fd reload_fd = { .cb = reload_cb };

void odhcpd_run(void)
{
	pipe2(reload_pipe, O_NONBLOCK | O_CLOEXEC);
	reload_fd.fd = reload_pipe[0];
	uloop_fd_add(&reload_fd, ULOOP_READ);

	signal(SIGTERM, handle_signal);
	signal(SIGINT, handle_signal);
	signal(SIGHUP, handle_signal);

#ifdef WITH_UBUS
	while (init_ubus())
		sleep(1);
#endif

	odhcpd_reload();
	uloop_run();
}
<|MERGE_RESOLUTION|>--- conflicted
+++ resolved
@@ -36,15 +36,11 @@
 	IFACE_ATTR_NDP,
 	IFACE_ATTR_DNS,
 	IFACE_ATTR_DOMAIN,
-<<<<<<< HEAD
 	IFACE_ATTR_DHCPV6_RAW,
+	IFACE_ATTR_FILTER_CLASS,
 	IFACE_ATTR_RA_MIN_INTERVAL,
 	IFACE_ATTR_RA_MAX_INTERVAL,
 	IFACE_ATTR_RA_LIFETIME,
-=======
-	IFACE_ATTR_FILTER_CLASS,
-	IFACE_ATTR_DHCPV6_RAW,
->>>>>>> 6c93cef9
 	IFACE_ATTR_RA_DEFAULT,
 	IFACE_ATTR_RA_MANAGEMENT,
 	IFACE_ATTR_RA_HOPLIMIT,
@@ -78,15 +74,11 @@
 	[IFACE_ATTR_NDP] = { .name = "ndp", .type = BLOBMSG_TYPE_STRING },
 	[IFACE_ATTR_DNS] = { .name = "dns", .type = BLOBMSG_TYPE_ARRAY },
 	[IFACE_ATTR_DOMAIN] = { .name = "domain", .type = BLOBMSG_TYPE_ARRAY },
-<<<<<<< HEAD
 	[IFACE_ATTR_DHCPV6_RAW] = { .name = "dhcpv6_raw", .type = BLOBMSG_TYPE_STRING },
+	[IFACE_ATTR_FILTER_CLASS] = { .name = "filter_class", .type = BLOBMSG_TYPE_STRING },
 	[IFACE_ATTR_RA_MIN_INTERVAL] = { .name = "ra_min_interval", .type = BLOBMSG_TYPE_INT32 },
 	[IFACE_ATTR_RA_MAX_INTERVAL] = { .name = "ra_max_interval", .type = BLOBMSG_TYPE_INT32 },
 	[IFACE_ATTR_RA_LIFETIME] = { .name = "ra_lifetime", .type = BLOBMSG_TYPE_INT32 },
-=======
-	[IFACE_ATTR_FILTER_CLASS] = { .name = "filter_class", .type = BLOBMSG_TYPE_STRING },
-	[IFACE_ATTR_DHCPV6_RAW] = { .name = "dhcpv6_raw", .type = BLOBMSG_TYPE_STRING },
->>>>>>> 6c93cef9
 	[IFACE_ATTR_PD_MANAGER] = { .name = "pd_manager", .type = BLOBMSG_TYPE_STRING },
 	[IFACE_ATTR_PD_CER] = { .name = "pd_cer", .type = BLOBMSG_TYPE_STRING },
 	[IFACE_ATTR_RA_DEFAULT] = { .name = "ra_default", .type = BLOBMSG_TYPE_INT32 },
@@ -180,10 +172,7 @@
 	free(iface->static_ndp);
 	free(iface->dhcpv4_dns);
 	free(iface->dhcpv6_raw);
-<<<<<<< HEAD
-=======
 	free(iface->filter_class);
->>>>>>> 6c93cef9
 	memset(&iface->ra, 0, sizeof(*iface) - offsetof(struct interface, ra));
 }
 
@@ -490,21 +479,17 @@
 		}
 	}
 
-<<<<<<< HEAD
-=======
-	if ((c = tb[IFACE_ATTR_FILTER_CLASS])) {
-		iface->filter_class = realloc(iface->filter_class, blobmsg_data_len(c) + 1);
-		memcpy(iface->filter_class, blobmsg_get_string(c), blobmsg_data_len(c) + 1);
-	}
-
->>>>>>> 6c93cef9
 	if ((c = tb[IFACE_ATTR_DHCPV6_RAW])) {
 		iface->dhcpv6_raw_len = blobmsg_data_len(c) / 2;
 		iface->dhcpv6_raw = realloc(iface->dhcpv6_raw, iface->dhcpv6_raw_len);
 		odhcpd_unhexlify(iface->dhcpv6_raw, iface->dhcpv6_raw_len, blobmsg_get_string(c));
 	}
 
-<<<<<<< HEAD
+	if ((c = tb[IFACE_ATTR_FILTER_CLASS])) {
+		iface->filter_class = realloc(iface->filter_class, blobmsg_data_len(c) + 1);
+		memcpy(iface->filter_class, blobmsg_get_string(c), blobmsg_data_len(c) + 1);
+	}
+
 	if (!iface->min_interval)
 		iface->min_interval = MinRtrAdvInterval;
 
@@ -533,8 +518,6 @@
 			goto err;
 	}
 
-=======
->>>>>>> 6c93cef9
 	if ((c = tb[IFACE_ATTR_RA_DEFAULT]))
 		iface->default_router = blobmsg_get_u32(c);
 
