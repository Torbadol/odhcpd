/**
 * Copyright (C) 2012-2013 Steven Barth <steven@midlink.org>
 *
 * This program is free software; you can redistribute it and/or modify
 * it under the terms of the GNU General Public License v2 as published by
 * the Free Software Foundation.
 *
 * This program is distributed in the hope that it will be useful,
 * but WITHOUT ANY WARRANTY; without even the implied warranty of
 * MERCHANTABILITY or FITNESS FOR A PARTICULAR PURPOSE.  See the
 * GNU General Public License for more details.
 *
 */

#include <errno.h>
#include <fcntl.h>
#include <signal.h>
#include <resolv.h>
#include <stdio.h>
#include <stdlib.h>
#include <unistd.h>
#include <stdbool.h>
#include <net/route.h>

#include "router.h"
#include "odhcpd.h"


static void forward_router_solicitation(const struct interface *iface);
static void forward_router_advertisement(uint8_t *data, size_t len);

static void handle_icmpv6(void *addr, void *data, size_t len,
		struct interface *iface);
static void send_router_advert(struct uloop_timeout *event);
static void sigusr1_refresh(int signal);

static struct odhcpd_event router_event = {{.fd = -1}, handle_icmpv6};

static FILE *fp_route = NULL;


int init_router(void)
{
	// Open ICMPv6 socket
	int sock = socket(AF_INET6, SOCK_RAW | SOCK_CLOEXEC, IPPROTO_ICMPV6);
	if (sock < 0 && errno != EAFNOSUPPORT) {
		syslog(LOG_ERR, "Failed to open RAW-socket: %s", strerror(errno));
		return -1;
	}

	// Let the kernel compute our checksums
	int val = 2;
	setsockopt(sock, IPPROTO_RAW, IPV6_CHECKSUM, &val, sizeof(val));

	// This is required by RFC 4861
	val = 255;
	setsockopt(sock, IPPROTO_IPV6, IPV6_MULTICAST_HOPS, &val, sizeof(val));
	setsockopt(sock, IPPROTO_IPV6, IPV6_UNICAST_HOPS, &val, sizeof(val));

	// We need to know the source interface
	val = 1;
	setsockopt(sock, IPPROTO_IPV6, IPV6_RECVPKTINFO, &val, sizeof(val));
	setsockopt(sock, IPPROTO_IPV6, IPV6_RECVHOPLIMIT, &val, sizeof(val));

	// Don't loop back
	val = 0;
	setsockopt(sock, IPPROTO_IPV6, IPV6_MULTICAST_LOOP, &val, sizeof(val));

	// Filter ICMPv6 package types
	struct icmp6_filter filt;
	ICMP6_FILTER_SETBLOCKALL(&filt);
	ICMP6_FILTER_SETPASS(ND_ROUTER_ADVERT, &filt);
	ICMP6_FILTER_SETPASS(ND_ROUTER_SOLICIT, &filt);
	setsockopt(sock, IPPROTO_ICMPV6, ICMP6_FILTER, &filt, sizeof(filt));

	// Register socket
	router_event.uloop.fd = sock;
	odhcpd_register(&router_event);

	if (!(fp_route = fopen("/proc/net/ipv6_route", "r")))
		syslog(LOG_ERR, "Failed to open routing table: %s",
				strerror(errno));

	signal(SIGUSR1, sigusr1_refresh);
	return 0;
}


int setup_router_interface(struct interface *iface, bool enable)
{
	struct ipv6_mreq all_nodes = {ALL_IPV6_NODES, iface->ifindex};
	struct ipv6_mreq all_routers = {ALL_IPV6_ROUTERS, iface->ifindex};

	uloop_timeout_cancel(&iface->timer_rs);
	iface->timer_rs.cb = NULL;

	setsockopt(router_event.uloop.fd, IPPROTO_IPV6, IPV6_DROP_MEMBERSHIP,
			&all_nodes, sizeof(all_nodes));
	setsockopt(router_event.uloop.fd, IPPROTO_IPV6, IPV6_DROP_MEMBERSHIP,
			&all_routers, sizeof(all_routers));

	if (!enable) {
		if (iface->ra)
			send_router_advert(&iface->timer_rs);
	} else {
		void *mreq = &all_routers;

		if (iface->ra == RELAYD_RELAY && iface->master) {
			mreq = &all_nodes;
			forward_router_solicitation(iface);
		} else if (iface->ra == RELAYD_SERVER && !iface->master) {
			iface->timer_rs.cb = send_router_advert;
			send_router_advert(&iface->timer_rs);
		}

		if (iface->ra == RELAYD_RELAY || (iface->ra == RELAYD_SERVER && !iface->master))
			setsockopt(router_event.uloop.fd, IPPROTO_IPV6,
					IPV6_ADD_MEMBERSHIP, mreq, sizeof(all_nodes));
	}
	return 0;
}


// Signal handler to resend all RDs
static void sigusr1_refresh(_unused int signal)
{
	struct interface *iface;
	list_for_each_entry(iface, &interfaces, head)
		if (iface->ra == RELAYD_SERVER && !iface->master)
			uloop_timeout_set(&iface->timer_rs, 1000);
}

static bool router_icmpv6_valid(struct sockaddr_in6 *source, uint8_t *data, size_t len)
{
	struct icmp6_hdr *hdr = (struct icmp6_hdr *)data;
<<<<<<< HEAD
	struct icmpv6_opt *opt;
	size_t optlen;
=======
	struct icmpv6_opt *opt, *end = (struct icmpv6_opt*)&data[len];
>>>>>>> 35ddaaab

	/* Hoplimit is already checked in odhcpd_receive_packets */
	if (len < sizeof(*hdr) || hdr->icmp6_code)
		return false;

	switch (hdr->icmp6_type) {
	case ND_ROUTER_ADVERT:
		if (!IN6_IS_ADDR_LINKLOCAL(&source->sin6_addr))
			return false;

		opt = (struct icmpv6_opt *)((struct nd_router_advert *)data + 1);
		optlen = len - sizeof(struct nd_router_advert);
		break;

	case ND_ROUTER_SOLICIT:
		opt = (struct icmpv6_opt *)((struct nd_router_solicit *)data + 1);
		optlen = len - sizeof(struct nd_router_solicit);
		break;

	default:
		return false;
	}

	icmpv6_for_each_option(opt, opt, end)
		if (opt->type == ND_OPT_SOURCE_LINKADDR &&
				IN6_IS_ADDR_UNSPECIFIED(&source->sin6_addr) &&
				hdr->icmp6_type == ND_ROUTER_SOLICIT)
			return false;

	// Check all options parsed successfully
	return opt == end;
}

// Event handler for incoming ICMPv6 packets
static void handle_icmpv6(void *addr, void *data, size_t len,
		struct interface *iface)
{
	struct icmp6_hdr *hdr = data;

	if (!router_icmpv6_valid(addr, data, len))
		return;

	if ((iface->ra == RELAYD_SERVER && !iface->master)) { // Server mode
		if (hdr->icmp6_type == ND_ROUTER_SOLICIT)
			send_router_advert(&iface->timer_rs);
	} else if (iface->ra == RELAYD_RELAY) { // Relay mode
		if (hdr->icmp6_type == ND_ROUTER_ADVERT && iface->master)
			forward_router_advertisement(data, len);
		else if (hdr->icmp6_type == ND_ROUTER_SOLICIT && !iface->master)
			forward_router_solicitation(odhcpd_get_master_interface());
	}
}


static bool match_route(const struct odhcpd_ipaddr *n, const struct in6_addr *addr)
{
	if (n->prefix <= 32)
		return ntohl(n->addr.s6_addr32[0]) >> (32 - n->prefix) ==
				ntohl(addr->s6_addr32[0]) >> (32 - n->prefix);

	if (n->addr.s6_addr32[0] != addr->s6_addr32[0])
		return false;

	return ntohl(n->addr.s6_addr32[1]) >> (64 - n->prefix) ==
			ntohl(addr->s6_addr32[1]) >> (64 - n->prefix);
}


// Detect whether a default route exists, also find the source prefixes
static bool parse_routes(struct odhcpd_ipaddr *n, ssize_t len)
{
	rewind(fp_route);

	char line[512], ifname[16];
	bool found_default = false;
	struct odhcpd_ipaddr p = {IN6ADDR_ANY_INIT, 0, false, 0, 0, 0};
	while (fgets(line, sizeof(line), fp_route)) {
		uint32_t rflags;
		if (sscanf(line, "00000000000000000000000000000000 00 "
				"%*s %*s %*s %*s %*s %*s %*s %15s", ifname) &&
				strcmp(ifname, "lo")) {
			found_default = true;
		} else if (sscanf(line, "%8" SCNx32 "%8" SCNx32 "%*8" SCNx32 "%*8" SCNx32 " %hhx %*s "
				"%*s 00000000000000000000000000000000 %*s %*s %*s %" SCNx32 " lo",
				&p.addr.s6_addr32[0], &p.addr.s6_addr32[1], &p.prefix, &rflags) &&
				p.prefix > 0 && (rflags & RTF_NONEXTHOP) && (rflags & RTF_REJECT)) {
			// Find source prefixes by scanning through unreachable-routes
			p.addr.s6_addr32[0] = htonl(p.addr.s6_addr32[0]);
			p.addr.s6_addr32[1] = htonl(p.addr.s6_addr32[1]);

			for (ssize_t i = 0; i < len; ++i) {
				if (n[i].prefix <= 64 && n[i].prefix >= p.prefix &&
						match_route(&p, &n[i].addr)) {
					n[i].prefix = p.prefix;
					break;
				}
			}

		}
	}

	return found_default;
}


// Router Advert server mode
static void send_router_advert(struct uloop_timeout *event)
{
	struct interface *iface =
			container_of(event, struct interface, timer_rs);

	int mtu = odhcpd_get_interface_mtu(iface->ifname);
	if (iface->max_mtu && (unsigned)mtu > iface->max_mtu)
		mtu = iface->max_mtu;

	if (mtu < 0)
		mtu = 1500;

	struct {
		struct nd_router_advert h;
		struct icmpv6_opt lladdr;
		struct nd_opt_mtu mtu;
		struct nd_opt_prefix_info prefix[RELAYD_MAX_PREFIXES];
	} adv = {
		.h = {{.icmp6_type = ND_ROUTER_ADVERT, .icmp6_code = 0}, 0, 0},
		.lladdr = {ND_OPT_SOURCE_LINKADDR, 1, {0}},
		.mtu = {ND_OPT_MTU, 1, 0, htonl(mtu)},
	};

	if (iface->dhcpv6)
		adv.h.nd_ra_flags_reserved = ND_RA_FLAG_OTHER;

	if (iface->managed >= RELAYD_MANAGED_MFLAG)
		adv.h.nd_ra_flags_reserved |= ND_RA_FLAG_MANAGED;

	adv.h.nd_ra_curhoplimit = iface->curhoplimit;
	adv.h.nd_ra_reachable = iface->reachable;
	adv.h.nd_ra_retransmit = iface->retransmit;

	if (iface->route_preference < 0)
		adv.h.nd_ra_flags_reserved |= ND_RA_PREF_LOW;
	else if (iface->route_preference > 0)
		adv.h.nd_ra_flags_reserved |= ND_RA_PREF_HIGH;
	odhcpd_get_mac(iface, adv.lladdr.data);

	// If not currently shutting down
	struct odhcpd_ipaddr addrs[RELAYD_MAX_PREFIXES];
	ssize_t ipcnt = 0;

	// If not shutdown
	if (event->cb) {
		ipcnt = odhcpd_get_interface_addresses(iface->ifindex,
				addrs, ARRAY_SIZE(addrs));

		// Check default route
		if (parse_routes(addrs, ipcnt) || iface->default_router > 1)
			adv.h.nd_ra_router_lifetime =
					htons(iface->lifetime);
	}

	// Construct Prefix Information options
	bool have_public = false;
	size_t cnt = 0;

	struct in6_addr *dns_addr = NULL;
	uint32_t dns_time = 0;
	size_t dns_cnt = 1;

	for (ssize_t i = 0; i < ipcnt; ++i) {
		struct odhcpd_ipaddr *addr = &addrs[i];
		if (addr->prefix > 64 || addr->has_class)
			continue; // Address not suitable

		if (addr->preferred > iface->lifetime)
			addr->preferred = iface->lifetime;

		if (addr->valid > addr->preferred)
			addr->valid = addr->preferred;
		else if (addr->valid > MaxValidTime)
			addr->valid = MaxValidTime;

		struct nd_opt_prefix_info *p = NULL;
		for (size_t i = 0; i < cnt; ++i) {
			if (!memcmp(&adv.prefix[i].nd_opt_pi_prefix,
					&addr->addr, 8))
				p = &adv.prefix[i];
		}

		if (!p) {
			if (cnt >= ARRAY_SIZE(adv.prefix))
				break;

			p = &adv.prefix[cnt++];
		}

		if ((addr->addr.s6_addr[0] & 0xfe) != 0xfc && addr->preferred > 0)
			have_public = true;

		memcpy(&p->nd_opt_pi_prefix, &addr->addr, 8);
		p->nd_opt_pi_type = ND_OPT_PREFIX_INFORMATION;
		p->nd_opt_pi_len = 4;
		p->nd_opt_pi_prefix_len = 64;
		p->nd_opt_pi_flags_reserved = 0;
		if (!iface->ra_not_onlink)
			p->nd_opt_pi_flags_reserved |= ND_OPT_PI_FLAG_ONLINK;
		if (iface->managed < RELAYD_MANAGED_NO_AFLAG)
			p->nd_opt_pi_flags_reserved |= ND_OPT_PI_FLAG_AUTO;
		p->nd_opt_pi_valid_time = htonl(addr->valid);
		p->nd_opt_pi_preferred_time = htonl(addr->preferred);

		if (addr->preferred > dns_time) {
			dns_time = addr->preferred;
			dns_addr = &addr->addr;
		}
	}

	if (!have_public && !iface->default_router && adv.h.nd_ra_router_lifetime) {
		syslog(LOG_WARNING, "A default route is present but there is no public prefix "
				"on %s thus we don't announce a default route!", iface->ifname);
		adv.h.nd_ra_router_lifetime = 0;
	}

	if (have_public && iface->deprecate_ula_if_public_avail)
		for (size_t i = 0; i < cnt; ++i)
			if ((adv.prefix[i].nd_opt_pi_prefix.s6_addr[0] & 0xfe) == 0xfc)
				adv.prefix[i].nd_opt_pi_preferred_time = 0;

	// DNS Recursive DNS
	if (iface->dns_cnt > 0) {
		dns_addr = iface->dns;
		dns_cnt = iface->dns_cnt;
		dns_time = 2 * iface->max_interval;
	}

	if (!dns_addr)
		dns_cnt = 0;

	struct {
		uint8_t type;
		uint8_t len;
		uint8_t pad;
		uint8_t pad2;
		uint32_t lifetime;
	} dns = {ND_OPT_RECURSIVE_DNS, (1 + (2 * dns_cnt)), 0, 0, htonl(dns_time)};



	// DNS Search options
	uint8_t search_buf[256], *search_domain = iface->search;
	size_t search_len = iface->search_len, search_padded = 0;

	if (!search_domain && !res_init() && _res.dnsrch[0] && _res.dnsrch[0][0]) {
		int len = dn_comp(_res.dnsrch[0], search_buf,
				sizeof(search_buf), NULL, NULL);
		if (len > 0) {
			search_domain = search_buf;
			search_len = len;
		}
	}

	if (search_len > 0)
		search_padded = ((search_len + 7) & (~7)) + 8;

	struct {
		uint8_t type;
		uint8_t len;
		uint8_t pad;
		uint8_t pad2;
		uint32_t lifetime;
		uint8_t name[];
	} *search = alloca(sizeof(*search) + search_padded);

	if (!search) {
		syslog(LOG_ERR, "Alloca failed for dns search on interface %s", iface->ifname);
		return;
	}
	search->type = ND_OPT_DNS_SEARCH;
	search->len = search_len ? ((sizeof(*search) + search_padded) / 8) : 0;
	search->pad = 0;
	search->pad2 = 0;
	search->lifetime = htonl(iface->lifetime);
	memcpy(search->name, search_domain, search_len);
	memset(&search->name[search_len], 0, search_padded - search_len);


	size_t routes_cnt = 0;
	struct {
		uint8_t type;
		uint8_t len;
		uint8_t prefix;
		uint8_t flags;
		uint32_t lifetime;
		uint32_t addr[4];
	} routes[RELAYD_MAX_PREFIXES];

	for (ssize_t i = 0; i < ipcnt; ++i) {
		struct odhcpd_ipaddr *addr = &addrs[i];
		if (addr->prefix > 64 || addr->prefix == 0) {
			continue; // Address not suitable
		} else if (addr->prefix > 32) {
			addr->addr.s6_addr32[1] &= htonl(~((1U << (64 - addr->prefix)) - 1));
		} else if (addr->prefix <= 32) {
			addr->addr.s6_addr32[0] &= htonl(~((1U << (32 - addr->prefix)) - 1));
			addr->addr.s6_addr32[1] = 0;
		}

		routes[routes_cnt].type = ND_OPT_ROUTE_INFO;
		routes[routes_cnt].len = sizeof(*routes) / 8;
		routes[routes_cnt].prefix = addr->prefix;
		routes[routes_cnt].flags = 0;
		if (iface->route_preference < 0)
			routes[routes_cnt].flags |= ND_RA_PREF_LOW;
		else if (iface->route_preference > 0)
			routes[routes_cnt].flags |= ND_RA_PREF_HIGH;
		routes[routes_cnt].lifetime = htonl(addr->valid);
		routes[routes_cnt].addr[0] = addr->addr.s6_addr32[0];
		routes[routes_cnt].addr[1] = addr->addr.s6_addr32[1];
		routes[routes_cnt].addr[2] = addr->addr.s6_addr32[2];
		routes[routes_cnt].addr[3] = addr->addr.s6_addr32[3];

		++routes_cnt;
	}


	struct iovec iov[] = {{&adv, (uint8_t*)&adv.prefix[cnt] - (uint8_t*)&adv},
			{&routes, routes_cnt * sizeof(*routes)},
			{&dns, (dns_cnt) ? sizeof(dns) : 0},
			{dns_addr, dns_cnt * sizeof(*dns_addr)},
			{search, search->len * 8}};
	struct sockaddr_in6 all_nodes = {AF_INET6, 0, 0, ALL_IPV6_NODES, 0};
	odhcpd_send(router_event.uloop.fd,
			&all_nodes, iov, ARRAY_SIZE(iov), iface);

	// Rearm timer
	int msecs;
	odhcpd_urandom(&msecs, sizeof(msecs));
	msecs = (labs(msecs) % (1000 * (iface->max_interval
			- iface->min_interval))) + (iface->min_interval * 1000);
	uloop_timeout_set(&iface->timer_rs, msecs);
}


// Forward router solicitation
static void forward_router_solicitation(const struct interface *iface)
{
	if (!iface)
		return;

	struct icmp6_hdr rs = {ND_ROUTER_SOLICIT, 0, 0, {{0}}};
	struct iovec iov = {&rs, sizeof(rs)};
	struct sockaddr_in6 all_routers =
		{AF_INET6, 0, 0, ALL_IPV6_ROUTERS, iface->ifindex};

	syslog(LOG_NOTICE, "Sending RS to %s", iface->ifname);
	odhcpd_send(router_event.uloop.fd, &all_routers, &iov, 1, iface);
}


// Handler for incoming router solicitations on slave interfaces
static void forward_router_advertisement(uint8_t *data, size_t len)
{
	struct nd_router_advert *adv = (struct nd_router_advert *)data;

	// Rewrite options
	uint8_t *end = data + len;
	uint8_t *mac_ptr = NULL;
	struct in6_addr *dns_ptr = NULL;
	size_t dns_count = 0;

	struct icmpv6_opt *opt;
	icmpv6_for_each_option(opt, &adv[1], end) {
		if (opt->type == ND_OPT_SOURCE_LINKADDR) {
			// Store address of source MAC-address
			mac_ptr = opt->data;
		} else if (opt->type == ND_OPT_RECURSIVE_DNS && opt->len > 1) {
			// Check if we have to rewrite DNS
			dns_ptr = (struct in6_addr*)&opt->data[6];
			dns_count = (opt->len - 1) / 2;
		}
	}

	syslog(LOG_NOTICE, "Got a RA");

	// Indicate a proxy, however we don't follow the rest of RFC 4389 yet
	adv->nd_ra_flags_reserved |= ND_RA_FLAG_PROXY;

	// Forward advertisement to all slave interfaces
	struct sockaddr_in6 all_nodes = {AF_INET6, 0, 0, ALL_IPV6_NODES, 0};
	struct iovec iov = {data, len};

	struct odhcpd_ipaddr addr;
	struct interface *iface;
	list_for_each_entry(iface, &interfaces, head) {
		if (iface->ra != RELAYD_RELAY || iface->master)
			continue;

		// Fixup source hardware address option
		if (mac_ptr)
			odhcpd_get_mac(iface, mac_ptr);

		// If we have to rewrite DNS entries
		if (iface->always_rewrite_dns && dns_ptr && dns_count > 0) {
			const struct in6_addr *rewrite = iface->dns;
			size_t rewrite_cnt = iface->dns_cnt;

			if (rewrite_cnt == 0) {
				if (odhcpd_get_interface_addresses(iface->ifindex, &addr, 1) < 1)
					continue; // Unable to comply

				rewrite = &addr.addr;
				rewrite_cnt = 1;
			}

			// Copy over any other addresses
			for (size_t i = 0; i < dns_count; ++i) {
				size_t j = (i < rewrite_cnt) ? i : rewrite_cnt - 1;
				dns_ptr[i] = rewrite[j];
			}
		}

		odhcpd_send(router_event.uloop.fd, &all_nodes, &iov, 1, iface);
	}
}<|MERGE_RESOLUTION|>--- conflicted
+++ resolved
@@ -133,12 +133,8 @@
 static bool router_icmpv6_valid(struct sockaddr_in6 *source, uint8_t *data, size_t len)
 {
 	struct icmp6_hdr *hdr = (struct icmp6_hdr *)data;
-<<<<<<< HEAD
-	struct icmpv6_opt *opt;
-	size_t optlen;
-=======
 	struct icmpv6_opt *opt, *end = (struct icmpv6_opt*)&data[len];
->>>>>>> 35ddaaab
+
 
 	/* Hoplimit is already checked in odhcpd_receive_packets */
 	if (len < sizeof(*hdr) || hdr->icmp6_code)
@@ -150,12 +146,10 @@
 			return false;
 
 		opt = (struct icmpv6_opt *)((struct nd_router_advert *)data + 1);
-		optlen = len - sizeof(struct nd_router_advert);
 		break;
 
 	case ND_ROUTER_SOLICIT:
 		opt = (struct icmpv6_opt *)((struct nd_router_solicit *)data + 1);
-		optlen = len - sizeof(struct nd_router_solicit);
 		break;
 
 	default:
