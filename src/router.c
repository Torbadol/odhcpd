--- conflicted
+++ resolved
@@ -425,8 +425,8 @@
 
 	// Calculate periodic transmit
 	int msecs = 0;
-	uint32_t maxival = MaxRtrAdvInterval * 1000;
-	uint32_t minival = MinRtrAdvInterval * 1000;
+	uint32_t maxival = iface->max_interval * 1000;
+	uint32_t minival = iface->min_interval * 1000;
 
 	if (maxpreferred > 0 && maxival > maxpreferred / 2) {
 		maxival = maxpreferred / 2;
@@ -472,27 +472,9 @@
 	int msecs = send_router_advert(iface, NULL);
 
 	// Rearm timer if not shut down
-<<<<<<< HEAD
-	if (event->cb) {
-		uint32_t maxinterval = iface->max_interval * 1000;
-		uint32_t mininterval = iface->min_interval * 1000;
-
-		if (maxpreferred > 0 && maxinterval > maxpreferred / 2) {
-			maxinterval = maxpreferred / 2;
-			if (maxinterval < 4000)
-				maxinterval = 4000;
-
-			if (maxinterval >= 9000)
-				mininterval = maxinterval / 3;
-			else
-				mininterval = (maxinterval * 3) / 4;
-		}
-=======
 	if (event->cb)
 		uloop_timeout_set(event, msecs);
 }
-
->>>>>>> a408b964
 
 // Event handler for incoming ICMPv6 packets
 static void handle_icmpv6(void *addr, void *data, size_t len,
