/**
 * Copyright (C) 2012-2013 Steven Barth <steven@midlink.org>
 *
 * This program is free software; you can redistribute it and/or modify
 * it under the terms of the GNU General Public License v2 as published by
 * the Free Software Foundation.
 *
 * This program is distributed in the hope that it will be useful,
 * but WITHOUT ANY WARRANTY; without even the implied warranty of
 * MERCHANTABILITY or FITNESS FOR A PARTICULAR PURPOSE.  See the
 * GNU General Public License for more details.
 *
 */

#include <errno.h>
#include <fcntl.h>
#include <signal.h>
#include <resolv.h>
#include <stdio.h>
#include <stdlib.h>
#include <unistd.h>
#include <stdbool.h>
#include <net/route.h>

#include "router.h"
#include "odhcpd.h"


static void forward_router_solicitation(const struct interface *iface);
static void forward_router_advertisement(uint8_t *data, size_t len);

static void handle_icmpv6(void *addr, void *data, size_t len,
		struct interface *iface);
static void send_router_advert(struct uloop_timeout *event);
static void sigusr1_refresh(int signal);

static struct odhcpd_event router_event = {{.fd = -1}, handle_icmpv6};

static FILE *fp_route = NULL;


int init_router(void)
{
	// Open ICMPv6 socket
	int sock = socket(AF_INET6, SOCK_RAW | SOCK_CLOEXEC, IPPROTO_ICMPV6);
	if (sock < 0 && errno != EAFNOSUPPORT) {
		syslog(LOG_ERR, "Failed to open RAW-socket: %s", strerror(errno));
		return -1;
	}

	// Let the kernel compute our checksums
	int val = 2;
	setsockopt(sock, IPPROTO_RAW, IPV6_CHECKSUM, &val, sizeof(val));

	// This is required by RFC 4861
	val = 255;
	setsockopt(sock, IPPROTO_IPV6, IPV6_MULTICAST_HOPS, &val, sizeof(val));
	setsockopt(sock, IPPROTO_IPV6, IPV6_UNICAST_HOPS, &val, sizeof(val));

	// We need to know the source interface
	val = 1;
	setsockopt(sock, IPPROTO_IPV6, IPV6_RECVPKTINFO, &val, sizeof(val));
	setsockopt(sock, IPPROTO_IPV6, IPV6_RECVHOPLIMIT, &val, sizeof(val));

	// Don't loop back
	val = 0;
	setsockopt(sock, IPPROTO_IPV6, IPV6_MULTICAST_LOOP, &val, sizeof(val));

	// Filter ICMPv6 package types
	struct icmp6_filter filt;
	ICMP6_FILTER_SETBLOCKALL(&filt);
	ICMP6_FILTER_SETPASS(ND_ROUTER_ADVERT, &filt);
	ICMP6_FILTER_SETPASS(ND_ROUTER_SOLICIT, &filt);
	setsockopt(sock, IPPROTO_ICMPV6, ICMP6_FILTER, &filt, sizeof(filt));

	// Register socket
	router_event.uloop.fd = sock;
	odhcpd_register(&router_event);

	if (!(fp_route = fopen("/proc/net/ipv6_route", "r")))
		syslog(LOG_ERR, "Failed to open routing table: %s",
				strerror(errno));

	signal(SIGUSR1, sigusr1_refresh);
	return 0;
}


int setup_router_interface(struct interface *iface, bool enable)
{
	struct ipv6_mreq all_nodes = {ALL_IPV6_NODES, iface->ifindex};
	struct ipv6_mreq all_routers = {ALL_IPV6_ROUTERS, iface->ifindex};

	uloop_timeout_cancel(&iface->timer_rs);
	iface->timer_rs.cb = NULL;

	setsockopt(router_event.uloop.fd, IPPROTO_IPV6, IPV6_DROP_MEMBERSHIP,
			&all_nodes, sizeof(all_nodes));
	setsockopt(router_event.uloop.fd, IPPROTO_IPV6, IPV6_DROP_MEMBERSHIP,
			&all_routers, sizeof(all_routers));

	if (!enable) {
		if (iface->ra)
			send_router_advert(&iface->timer_rs);
	} else {
		void *mreq = &all_routers;

		if (iface->ra == RELAYD_RELAY && iface->master) {
			mreq = &all_nodes;
			forward_router_solicitation(iface);
		} else if (iface->ra == RELAYD_SERVER && !iface->master) {
			iface->timer_rs.cb = send_router_advert;
			send_router_advert(&iface->timer_rs);
		}

		if (iface->ra == RELAYD_RELAY || (iface->ra == RELAYD_SERVER && !iface->master))
			setsockopt(router_event.uloop.fd, IPPROTO_IPV6,
					IPV6_ADD_MEMBERSHIP, mreq, sizeof(all_nodes));
	}
	return 0;
}


// Signal handler to resend all RDs
static void sigusr1_refresh(_unused int signal)
{
	struct interface *iface;
	list_for_each_entry(iface, &interfaces, head)
		if (iface->ra == RELAYD_SERVER && !iface->master)
			uloop_timeout_set(&iface->timer_rs, 1000);
}

static bool router_icmpv6_valid(struct sockaddr_in6 *source, uint8_t *data, size_t len)
{
	struct icmp6_hdr *hdr = (struct icmp6_hdr *)data;
	struct icmpv6_opt *opt, *end = (struct icmpv6_opt*)&data[len];


	/* Hoplimit is already checked in odhcpd_receive_packets */
	if (len < sizeof(*hdr) || hdr->icmp6_code)
		return false;

	switch (hdr->icmp6_type) {
	case ND_ROUTER_ADVERT:
		if (!IN6_IS_ADDR_LINKLOCAL(&source->sin6_addr))
			return false;

		opt = (struct icmpv6_opt *)((struct nd_router_advert *)data + 1);
		break;

	case ND_ROUTER_SOLICIT:
		opt = (struct icmpv6_opt *)((struct nd_router_solicit *)data + 1);
		break;

	default:
		return false;
	}

	icmpv6_for_each_option(opt, opt, end)
		if (opt->type == ND_OPT_SOURCE_LINKADDR &&
				IN6_IS_ADDR_UNSPECIFIED(&source->sin6_addr) &&
				hdr->icmp6_type == ND_ROUTER_SOLICIT)
			return false;

	// Check all options parsed successfully
	return opt == end;
}

// Event handler for incoming ICMPv6 packets
static void handle_icmpv6(void *addr, void *data, size_t len,
		struct interface *iface)
{
	struct icmp6_hdr *hdr = data;

	if (!router_icmpv6_valid(addr, data, len))
		return;

	if ((iface->ra == RELAYD_SERVER && !iface->master)) { // Server mode
		if (hdr->icmp6_type == ND_ROUTER_SOLICIT)
			send_router_advert(&iface->timer_rs);
	} else if (iface->ra == RELAYD_RELAY) { // Relay mode
		if (hdr->icmp6_type == ND_ROUTER_ADVERT && iface->master)
			forward_router_advertisement(data, len);
		else if (hdr->icmp6_type == ND_ROUTER_SOLICIT && !iface->master)
			forward_router_solicitation(odhcpd_get_master_interface());
	}
}


static bool match_route(const struct odhcpd_ipaddr *n, const struct in6_addr *addr)
{
	if (n->prefix <= 32)
		return ntohl(n->addr.s6_addr32[0]) >> (32 - n->prefix) ==
				ntohl(addr->s6_addr32[0]) >> (32 - n->prefix);

	if (n->addr.s6_addr32[0] != addr->s6_addr32[0])
		return false;

	return ntohl(n->addr.s6_addr32[1]) >> (64 - n->prefix) ==
			ntohl(addr->s6_addr32[1]) >> (64 - n->prefix);
}


// Detect whether a default route exists, also find the source prefixes
static bool parse_routes(struct odhcpd_ipaddr *n, ssize_t len)
{
	rewind(fp_route);

	char line[512], ifname[16];
	bool found_default = false;
	struct odhcpd_ipaddr p = {IN6ADDR_ANY_INIT, 0, false, 0, 0, 0};
	while (fgets(line, sizeof(line), fp_route)) {
		uint32_t rflags;
		if (sscanf(line, "00000000000000000000000000000000 00 "
				"%*s %*s %*s %*s %*s %*s %*s %15s", ifname) &&
				strcmp(ifname, "lo")) {
			found_default = true;
		} else if (sscanf(line, "%8" SCNx32 "%8" SCNx32 "%*8" SCNx32 "%*8" SCNx32 " %hhx %*s "
				"%*s 00000000000000000000000000000000 %*s %*s %*s %" SCNx32 " lo",
				&p.addr.s6_addr32[0], &p.addr.s6_addr32[1], &p.prefix, &rflags) &&
				p.prefix > 0 && (rflags & RTF_NONEXTHOP) && (rflags & RTF_REJECT)) {
			// Find source prefixes by scanning through unreachable-routes
			p.addr.s6_addr32[0] = htonl(p.addr.s6_addr32[0]);
			p.addr.s6_addr32[1] = htonl(p.addr.s6_addr32[1]);

			for (ssize_t i = 0; i < len; ++i) {
				if (n[i].prefix <= 64 && n[i].prefix >= p.prefix &&
						match_route(&p, &n[i].addr)) {
					n[i].prefix = p.prefix;
					break;
				}
			}

		}
	}

	return found_default;
}


// Router Advert server mode
static void send_router_advert(struct uloop_timeout *event)
{
	struct interface *iface =
			container_of(event, struct interface, timer_rs);

	int mtu = odhcpd_get_interface_mtu(iface->ifname);
	if (iface->max_mtu && (unsigned)mtu > iface->max_mtu)
		mtu = iface->max_mtu;

	if (mtu < 0)
		mtu = 1500;

	struct {
		struct nd_router_advert h;
		struct icmpv6_opt lladdr;
		struct nd_opt_mtu mtu;
		struct nd_opt_prefix_info prefix[RELAYD_MAX_PREFIXES];
	} adv = {
		.h = {{.icmp6_type = ND_ROUTER_ADVERT, .icmp6_code = 0}, 0, 0},
		.lladdr = {ND_OPT_SOURCE_LINKADDR, 1, {0}},
		.mtu = {ND_OPT_MTU, 1, 0, htonl(mtu)},
	};

	if (iface->dhcpv6)
		adv.h.nd_ra_flags_reserved = ND_RA_FLAG_OTHER;

	if (iface->managed >= RELAYD_MANAGED_MFLAG)
		adv.h.nd_ra_flags_reserved |= ND_RA_FLAG_MANAGED;

	adv.h.nd_ra_curhoplimit = iface->curhoplimit;
	adv.h.nd_ra_reachable = iface->reachable;
	adv.h.nd_ra_retransmit = iface->retransmit;

	if (iface->route_preference < 0)
		adv.h.nd_ra_flags_reserved |= ND_RA_PREF_LOW;
	else if (iface->route_preference > 0)
		adv.h.nd_ra_flags_reserved |= ND_RA_PREF_HIGH;
	odhcpd_get_mac(iface, adv.lladdr.data);

	// If not currently shutting down
	struct odhcpd_ipaddr addrs[RELAYD_MAX_PREFIXES];
	ssize_t ipcnt = 0;
	uint64_t maxpreferred = 0;

	// If not shutdown
	if (event->cb) {
		ipcnt = odhcpd_get_interface_addresses(iface->ifindex,
				addrs, ARRAY_SIZE(addrs));

		// Check default route
		if (parse_routes(addrs, ipcnt) || iface->default_router > 1)
			adv.h.nd_ra_router_lifetime =
					htons(iface->lifetime);
	}

	// Construct Prefix Information options
	bool have_public = false;
	size_t cnt = 0;

	struct in6_addr *dns_addr = NULL;
	uint32_t dns_time = 0;
	size_t dns_cnt = 1;

	for (ssize_t i = 0; i < ipcnt; ++i) {
		struct odhcpd_ipaddr *addr = &addrs[i];
		if (addr->prefix > 96 || addr->has_class)
			continue; // Address not suitable

		if (addr->preferred > iface->lifetime)
			addr->preferred = iface->lifetime;

		if (addr->valid > addr->preferred)
			addr->valid = addr->preferred;
		else if (addr->valid > MaxValidTime)
			addr->valid = MaxValidTime;

		struct nd_opt_prefix_info *p = NULL;
		for (size_t i = 0; i < cnt; ++i) {
			if (addr->prefix == adv.prefix[i].nd_opt_pi_prefix_len &&
					!odhcpd_bmemcmp(&adv.prefix[i].nd_opt_pi_prefix,
					&addr->addr, addr->prefix))
				p = &adv.prefix[i];
		}

		if (!p) {
			if (cnt >= ARRAY_SIZE(adv.prefix))
				break;

			p = &adv.prefix[cnt++];
		}

		if ((addr->addr.s6_addr[0] & 0xfe) != 0xfc && addr->preferred > 0) {
			have_public = true;

			if (maxpreferred < 1000 * addr->preferred)
				maxpreferred = 1000 * addr->preferred;
		}

		odhcpd_bmemcpy(&p->nd_opt_pi_prefix, &addr->addr, addr->prefix);
		p->nd_opt_pi_type = ND_OPT_PREFIX_INFORMATION;
		p->nd_opt_pi_len = 4;
		p->nd_opt_pi_prefix_len = (addr->prefix < 64) ? 64 : addr->prefix;
		p->nd_opt_pi_flags_reserved = 0;
		if (!iface->ra_not_onlink)
			p->nd_opt_pi_flags_reserved |= ND_OPT_PI_FLAG_ONLINK;
		if (iface->managed < RELAYD_MANAGED_NO_AFLAG && addr->prefix <= 64)
			p->nd_opt_pi_flags_reserved |= ND_OPT_PI_FLAG_AUTO;
		p->nd_opt_pi_valid_time = htonl(addr->valid);
		p->nd_opt_pi_preferred_time = htonl(addr->preferred);

		if (addr->preferred > dns_time) {
			dns_time = addr->preferred;
			dns_addr = &addr->addr;
		}
	}

	if (!have_public && !iface->default_router && adv.h.nd_ra_router_lifetime) {
		syslog(LOG_WARNING, "A default route is present but there is no public prefix "
				"on %s thus we don't announce a default route!", iface->ifname);
		adv.h.nd_ra_router_lifetime = 0;
	}

	// DNS Recursive DNS
	if (iface->dns_cnt > 0) {
		dns_addr = iface->dns;
		dns_cnt = iface->dns_cnt;
		dns_time = 2 * iface->max_interval;
	}

	if (!dns_addr)
		dns_cnt = 0;

	struct {
		uint8_t type;
		uint8_t len;
		uint8_t pad;
		uint8_t pad2;
		uint32_t lifetime;
	} dns = {ND_OPT_RECURSIVE_DNS, (1 + (2 * dns_cnt)), 0, 0, htonl(dns_time)};



	// DNS Search options
	uint8_t search_buf[256], *search_domain = iface->search;
	size_t search_len = iface->search_len, search_padded = 0;

	if (!search_domain && !res_init() && _res.dnsrch[0] && _res.dnsrch[0][0]) {
		int len = dn_comp(_res.dnsrch[0], search_buf,
				sizeof(search_buf), NULL, NULL);
		if (len > 0) {
			search_domain = search_buf;
			search_len = len;
		}
	}

	if (search_len > 0)
		search_padded = ((search_len + 7) & (~7)) + 8;

	struct {
		uint8_t type;
		uint8_t len;
		uint8_t pad;
		uint8_t pad2;
		uint32_t lifetime;
		uint8_t name[];
	} *search = alloca(sizeof(*search) + search_padded);

	if (!search) {
		syslog(LOG_ERR, "Alloca failed for dns search on interface %s", iface->ifname);
		return;
	}
	search->type = ND_OPT_DNS_SEARCH;
	search->len = search_len ? ((sizeof(*search) + search_padded) / 8) : 0;
	search->pad = 0;
	search->pad2 = 0;
	search->lifetime = htonl(iface->lifetime);
	memcpy(search->name, search_domain, search_len);
	memset(&search->name[search_len], 0, search_padded - search_len);


	size_t routes_cnt = 0;
	struct {
		uint8_t type;
		uint8_t len;
		uint8_t prefix;
		uint8_t flags;
		uint32_t lifetime;
		uint32_t addr[4];
	} routes[RELAYD_MAX_PREFIXES];

	for (ssize_t i = 0; i < ipcnt; ++i) {
		struct odhcpd_ipaddr *addr = &addrs[i];
		if (addr->prefix > 64 || addr->prefix == 0) {
			continue; // Address not suitable
		} else if (addr->prefix > 32) {
			addr->addr.s6_addr32[1] &= htonl(~((1U << (64 - addr->prefix)) - 1));
		} else if (addr->prefix <= 32) {
			addr->addr.s6_addr32[0] &= htonl(~((1U << (32 - addr->prefix)) - 1));
			addr->addr.s6_addr32[1] = 0;
		}

		routes[routes_cnt].type = ND_OPT_ROUTE_INFO;
		routes[routes_cnt].len = sizeof(*routes) / 8;
		routes[routes_cnt].prefix = addr->prefix;
		routes[routes_cnt].flags = 0;
		if (iface->route_preference < 0)
			routes[routes_cnt].flags |= ND_RA_PREF_LOW;
		else if (iface->route_preference > 0)
			routes[routes_cnt].flags |= ND_RA_PREF_HIGH;
		routes[routes_cnt].lifetime = htonl(addr->valid);
		routes[routes_cnt].addr[0] = addr->addr.s6_addr32[0];
		routes[routes_cnt].addr[1] = addr->addr.s6_addr32[1];
		routes[routes_cnt].addr[2] = addr->addr.s6_addr32[2];
		routes[routes_cnt].addr[3] = addr->addr.s6_addr32[3];

		++routes_cnt;
	}


	struct iovec iov[] = {{&adv, (uint8_t*)&adv.prefix[cnt] - (uint8_t*)&adv},
			{&routes, routes_cnt * sizeof(*routes)},
			{&dns, (dns_cnt) ? sizeof(dns) : 0},
			{dns_addr, dns_cnt * sizeof(*dns_addr)},
			{search, search->len * 8}};
	struct sockaddr_in6 all_nodes = {AF_INET6, 0, 0, ALL_IPV6_NODES, 0};
	odhcpd_send(router_event.uloop.fd,
			&all_nodes, iov, ARRAY_SIZE(iov), iface);

	// Rearm timer if not shut down
	if (event->cb) {
		uint32_t maxinterval = MaxRtrAdvInterval * 1000;
		uint32_t mininterval = MinRtrAdvInterval * 1000;

		if (maxpreferred > 0 && maxinterval > maxpreferred / 2) {
			maxinterval = maxpreferred / 2;
			if (maxinterval < 4000)
				maxinterval = 4000;

			if (maxinterval >= 9000)
				mininterval = maxinterval / 3;
			else
				mininterval = (maxinterval * 3) / 4;
		}

		int msecs;
		odhcpd_urandom(&msecs, sizeof(msecs));
<<<<<<< HEAD
		msecs = (labs(msecs) % (1000 * (iface->max_interval
				- iface->min_interval))) + (iface->min_interval * 1000);
=======
		msecs = (labs(msecs) % (maxinterval - mininterval)) + mininterval;
>>>>>>> e9a21fdb
		uloop_timeout_set(&iface->timer_rs, msecs);
	}
}


// Forward router solicitation
static void forward_router_solicitation(const struct interface *iface)
{
	if (!iface)
		return;

	struct icmp6_hdr rs = {ND_ROUTER_SOLICIT, 0, 0, {{0}}};
	struct iovec iov = {&rs, sizeof(rs)};
	struct sockaddr_in6 all_routers =
		{AF_INET6, 0, 0, ALL_IPV6_ROUTERS, iface->ifindex};

	syslog(LOG_NOTICE, "Sending RS to %s", iface->ifname);
	odhcpd_send(router_event.uloop.fd, &all_routers, &iov, 1, iface);
}


// Handler for incoming router solicitations on slave interfaces
static void forward_router_advertisement(uint8_t *data, size_t len)
{
	struct nd_router_advert *adv = (struct nd_router_advert *)data;

	// Rewrite options
	uint8_t *end = data + len;
	uint8_t *mac_ptr = NULL;
	struct in6_addr *dns_ptr = NULL;
	size_t dns_count = 0;

	struct icmpv6_opt *opt;
	icmpv6_for_each_option(opt, &adv[1], end) {
		if (opt->type == ND_OPT_SOURCE_LINKADDR) {
			// Store address of source MAC-address
			mac_ptr = opt->data;
		} else if (opt->type == ND_OPT_RECURSIVE_DNS && opt->len > 1) {
			// Check if we have to rewrite DNS
			dns_ptr = (struct in6_addr*)&opt->data[6];
			dns_count = (opt->len - 1) / 2;
		}
	}

	syslog(LOG_NOTICE, "Got a RA");

	// Indicate a proxy, however we don't follow the rest of RFC 4389 yet
	adv->nd_ra_flags_reserved |= ND_RA_FLAG_PROXY;

	// Forward advertisement to all slave interfaces
	struct sockaddr_in6 all_nodes = {AF_INET6, 0, 0, ALL_IPV6_NODES, 0};
	struct iovec iov = {data, len};

	struct odhcpd_ipaddr addr;
	struct interface *iface;
	list_for_each_entry(iface, &interfaces, head) {
		if (iface->ra != RELAYD_RELAY || iface->master)
			continue;

		// Fixup source hardware address option
		if (mac_ptr)
			odhcpd_get_mac(iface, mac_ptr);

		// If we have to rewrite DNS entries
		if (iface->always_rewrite_dns && dns_ptr && dns_count > 0) {
			const struct in6_addr *rewrite = iface->dns;
			size_t rewrite_cnt = iface->dns_cnt;

			if (rewrite_cnt == 0) {
				if (odhcpd_get_interface_addresses(iface->ifindex, &addr, 1) < 1)
					continue; // Unable to comply

				rewrite = &addr.addr;
				rewrite_cnt = 1;
			}

			// Copy over any other addresses
			for (size_t i = 0; i < dns_count; ++i) {
				size_t j = (i < rewrite_cnt) ? i : rewrite_cnt - 1;
				dns_ptr[i] = rewrite[j];
			}
		}

		odhcpd_send(router_event.uloop.fd, &all_nodes, &iov, 1, iface);
	}
}<|MERGE_RESOLUTION|>--- conflicted
+++ resolved
@@ -469,8 +469,8 @@
 
 	// Rearm timer if not shut down
 	if (event->cb) {
-		uint32_t maxinterval = MaxRtrAdvInterval * 1000;
-		uint32_t mininterval = MinRtrAdvInterval * 1000;
+		uint32_t maxinterval = iface->max_interval * 1000;
+		uint32_t mininterval = iface->min_interval * 1000;
 
 		if (maxpreferred > 0 && maxinterval > maxpreferred / 2) {
 			maxinterval = maxpreferred / 2;
@@ -485,12 +485,7 @@
 
 		int msecs;
 		odhcpd_urandom(&msecs, sizeof(msecs));
-<<<<<<< HEAD
-		msecs = (labs(msecs) % (1000 * (iface->max_interval
-				- iface->min_interval))) + (iface->min_interval * 1000);
-=======
 		msecs = (labs(msecs) % (maxinterval - mininterval)) + mininterval;
->>>>>>> e9a21fdb
 		uloop_timeout_set(&iface->timer_rs, msecs);
 	}
 }
