--- conflicted
+++ resolved
@@ -461,23 +461,14 @@
 	odhcpd_send(router_event.uloop.fd,
 			&all_nodes, iov, ARRAY_SIZE(iov), iface);
 
-<<<<<<< HEAD
-	// Rearm timer
-	int msecs;
-	odhcpd_urandom(&msecs, sizeof(msecs));
-	msecs = (labs(msecs) % (1000 * (iface->max_interval
-			- iface->min_interval))) + (iface->min_interval * 1000);
-	uloop_timeout_set(&iface->timer_rs, msecs);
-=======
 	// Rearm timer if not shut down
 	if (event->cb) {
 		int msecs;
 		odhcpd_urandom(&msecs, sizeof(msecs));
-		msecs = (labs(msecs) % (1000 * (MaxRtrAdvInterval
-				- MinRtrAdvInterval))) + (MinRtrAdvInterval * 1000);
+		msecs = (labs(msecs) % (1000 * (iface->max_interval
+				- iface->min_interval))) + (iface->min_interval * 1000);
 		uloop_timeout_set(&iface->timer_rs, msecs);
 	}
->>>>>>> 84cfd097
 }
 
 
