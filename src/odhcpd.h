--- conflicted
+++ resolved
@@ -54,6 +54,8 @@
 #define ALL_IPV6_ROUTERS {{{0xff, 0x02, 0x00, 0x00, 0x00, 0x00, 0x00, 0x00,\
 		0x00, 0x00, 0x00, 0x00, 0x00, 0x00, 0x00, 0x02}}}
 
+#define MaxValidTime 65535
+#define MaxRtrAdvInterval (MaxValidTime / 3)
 
 struct interface;
 extern struct list_head leases;
@@ -144,17 +146,13 @@
 	int default_router;
 	int managed;
 	int route_preference;
-<<<<<<< HEAD
-	unsigned min_interval;
-	unsigned max_interval;
-	unsigned lifetime;
-	unsigned curhoplimit;
-	unsigned reachable;
-	unsigned retransmit;
-	unsigned max_mtu;
-=======
-	int ra_maxinterval;
->>>>>>> 0ff39e3a
+	unsigned ra_mininterval;
+	unsigned ra_maxinterval;
+	unsigned ra_lifetime;
+	unsigned ra_curhoplimit;
+	unsigned ra_reachable;
+	unsigned ra_retransmit;
+	unsigned ra_max_mtu;
 
 	// DHCPv4
 	struct in_addr dhcpv4_start;
