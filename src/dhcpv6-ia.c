--- conflicted
+++ resolved
@@ -460,13 +460,9 @@
 {
 	struct dhcpv6_assignment *c = container_of(s, struct dhcpv6_assignment, managed_sock);
 
-<<<<<<< HEAD
 	if (!(c->flags & OAF_STATIC))
 		c->valid_until = odhcpd_time() + 15;
 
-=======
-	c->valid_until = odhcpd_time() + 15;
->>>>>>> 95b76c2e
 	c->managed_size = 0;
 
 	if (c->accept_reconf)
